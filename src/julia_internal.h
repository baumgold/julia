// This file is a part of Julia. License is MIT: https://julialang.org/license

#ifndef JL_INTERNAL_H
#define JL_INTERNAL_H

#include "options.h"
#include "julia_locks.h"
#include <uv.h>
#if !defined(_WIN32)
#include <unistd.h>
#else
#define sleep(x) Sleep(1000*x)
#endif

#ifdef __cplusplus
extern "C" {
#endif
#ifdef _COMPILER_ASAN_ENABLED_
void __sanitizer_start_switch_fiber(void**, const void*, size_t);
void __sanitizer_finish_switch_fiber(void*, const void**, size_t*);
#endif
#ifdef _COMPILER_TSAN_ENABLED_
void *__tsan_create_fiber(unsigned flags);
void *__tsan_get_current_fiber(void);
void __tsan_destroy_fiber(void *fiber);
void __tsan_switch_to_fiber(void *fiber, unsigned flags);
#endif
#ifdef __cplusplus
}
#endif

// Remove when C11 is required for C code.
#ifndef static_assert
#  ifndef __cplusplus
// C11 should already have `static_assert` from `<assert.h>` so there's no need
// to check C version.
#    ifdef __GNUC__
#      define static_assert _Static_assert
#    else
#      define static_assert(...)
#    endif
#  endif
// For C++, C++11 or MSVC is required. Both provide `static_assert`.
#endif

#ifndef alignof
#  ifndef __cplusplus
#    ifdef __GNUC__
#      define alignof _Alignof
#    else
#      define alignof(...) 1
#    endif
#  endif
#endif

#if defined(__GLIBC__) && defined(JULIA_HAS_IFUNC_SUPPORT)
// Make sure both the compiler and the glibc supports it.
// Only enable this on known working glibc versions.
#  if (defined(_CPU_X86_) || defined(_CPU_X86_64_)) && __GLIBC_PREREQ(2, 12)
#    define JL_USE_IFUNC 1
#  elif (defined(_CPU_ARM_) || defined(_CPU_AARCH64_)) && __GLIBC_PREREQ(2, 18)
// This is the oldest tested version that supports ifunc.
#    define JL_USE_IFUNC 1
#  endif
// TODO: PPC probably supports ifunc on some glibc versions too
#endif
// Make sure JL_USE_IFUNC is always defined to catch include errors.
#ifndef JL_USE_IFUNC
#  define JL_USE_IFUNC 0
#endif

// If we've smashed the stack, (and not just normal NORETURN)
// this will smash stack-unwind too
#ifdef _OS_WINDOWS_
#if defined(_CPU_X86_64_)
    // install the unhandled exception handler at the top of our stack
    // to call directly into our personality handler
#define CFI_NORETURN \
    asm volatile ("\t.seh_handler __julia_personality, @except\n\t.text");
#else
#define CFI_NORETURN
#endif
#else
// wipe out the call-stack unwind capability beyond this function
// (we are noreturn, so it is not a total lie)
#if defined(_CPU_X86_64_)
// per nongnu libunwind: "x86_64 ABI specifies that end of call-chain is marked with a NULL RBP or undefined return address"
// so we do all 3, to be extra certain of it
#define CFI_NORETURN \
    asm volatile ("\t.cfi_undefined rip"); \
    asm volatile ("\t.cfi_undefined rbp"); \
    asm volatile ("\t.cfi_return_column rbp");
#else
    // per nongnu libunwind: "DWARF spec says undefined return address location means end of stack"
    // we use whatever happens to be register 1 on this platform for this
#define CFI_NORETURN \
    asm volatile ("\t.cfi_undefined 1"); \
    asm volatile ("\t.cfi_return_column 1");
#endif
#endif

extern JL_DLLEXPORT uintptr_t __stack_chk_guard;

// If this is detected in a backtrace of segfault, it means the functions
// that use this value must be reworked into their async form with cb arg
// provided and with JL_UV_LOCK used around the calls
static uv_loop_t *const unused_uv_loop_arg = (uv_loop_t *)0xBAD10;

extern jl_mutex_t jl_uv_mutex;
extern _Atomic(int) jl_uv_n_waiters;
void JL_UV_LOCK(void);
#define JL_UV_UNLOCK() JL_UNLOCK(&jl_uv_mutex)

#ifdef __cplusplus
extern "C" {
#endif

int jl_running_under_rr(int recheck) JL_NOTSAFEPOINT;

//--------------------------------------------------
// timers
// Returns time in nanosec
JL_DLLEXPORT uint64_t jl_hrtime(void) JL_NOTSAFEPOINT;

// number of cycles since power-on
static inline uint64_t cycleclock(void)
{
#if defined(_CPU_X86_64_)
    uint64_t low, high;
    __asm__ volatile("rdtsc" : "=a"(low), "=d"(high));
    return (high << 32) | low;
#elif defined(_CPU_X86_)
    int64_t ret;
    __asm__ volatile("rdtsc" : "=A"(ret));
    return ret;
#elif defined(_CPU_AARCH64_)
    // System timer of ARMv8 runs at a different frequency than the CPU's.
    // The frequency is fixed, typically in the range 1-50MHz.  It can be
    // read at CNTFRQ special register.  We assume the OS has set up
    // the virtual timer properly.
    int64_t virtual_timer_value;
    __asm__ volatile("mrs %0, cntvct_el0" : "=r"(virtual_timer_value));
    return virtual_timer_value;
#elif defined(_CPU_PPC64_)
    // This returns a time-base, which is not always precisely a cycle-count.
    // https://reviews.llvm.org/D78084
    int64_t tb;
    asm volatile("mfspr %0, 268" : "=r" (tb));
    return tb;
#else
    #warning No cycleclock() definition for your platform
    // copy from https://github.com/google/benchmark/blob/v1.5.0/src/cycleclock.h
    return 0;
#endif
}

#include "timing.h"

// Global *atomic* integers controlling *process-wide* measurement of compilation time.
extern JL_DLLEXPORT _Atomic(uint8_t) jl_measure_compile_time_enabled;
extern JL_DLLEXPORT _Atomic(uint64_t) jl_cumulative_compile_time;

#define jl_return_address() ((uintptr_t)__builtin_return_address(0))

STATIC_INLINE uint32_t jl_int32hash_fast(uint32_t a)
{
//    a = (a+0x7ed55d16) + (a<<12);
//    a = (a^0xc761c23c) ^ (a>>19);
//    a = (a+0x165667b1) + (a<<5);
//    a = (a+0xd3a2646c) ^ (a<<9);
//    a = (a+0xfd7046c5) + (a<<3);
//    a = (a^0xb55a4f09) ^ (a>>16);
    return a;  // identity hashing seems to work well enough here
}


// this is a version of memcpy that preserves atomic memory ordering
// which makes it safe to use for objects that can contain memory references
// without risk of creating pointers out of thin air
// TODO: replace with LLVM's llvm.memmove.element.unordered.atomic.p0i8.p0i8.i32
//       aka `__llvm_memmove_element_unordered_atomic_8` (for 64 bit)
static inline void memmove_refs(void **dstp, void *const *srcp, size_t n) JL_NOTSAFEPOINT
{
    size_t i;
    _Atomic(void*) *srcpa = (_Atomic(void*)*)srcp;
    _Atomic(void*) *dstpa = (_Atomic(void*)*)dstp;
    if (dstp < srcp || dstp > srcp + n) {
        for (i = 0; i < n; i++) {
            jl_atomic_store_relaxed(dstpa + i, jl_atomic_load_relaxed(srcpa + i));
        }
    }
    else {
        for (i = 0; i < n; i++) {
            jl_atomic_store_relaxed(dstpa + n - i - 1, jl_atomic_load_relaxed(srcpa + n - i - 1));
        }
    }
}

// -- gc.c -- //

#define GC_CLEAN  0 // freshly allocated
#define GC_MARKED 1 // reachable and young
#define GC_OLD    2 // if it is reachable it will be marked as old
#define GC_OLD_MARKED (GC_OLD | GC_MARKED) // reachable and old

// useful constants
extern jl_methtable_t *jl_type_type_mt JL_GLOBALLY_ROOTED;
extern jl_methtable_t *jl_nonfunction_mt JL_GLOBALLY_ROOTED;
extern JL_DLLEXPORT _Atomic(size_t) jl_world_counter;

typedef void (*tracer_cb)(jl_value_t *tracee);
extern tracer_cb jl_newmeth_tracer;
void jl_call_tracer(tracer_cb callback, jl_value_t *tracee);
void print_func_loc(JL_STREAM *s, jl_method_t *m);
extern jl_array_t *_jl_debug_method_invalidation JL_GLOBALLY_ROOTED;

extern JL_DLLEXPORT size_t jl_page_size;
extern jl_function_t *jl_typeinf_func;
<<<<<<< HEAD
extern size_t jl_typeinf_world;
extern jl_function_t *jl_lower_tapir_func;
extern jl_typemap_entry_t *call_cache[N_CALL_CACHE] JL_GLOBALLY_ROOTED;
=======
extern JL_DLLEXPORT size_t jl_typeinf_world;
extern _Atomic(jl_typemap_entry_t*) call_cache[N_CALL_CACHE] JL_GLOBALLY_ROOTED;
>>>>>>> a4903fd0
extern jl_array_t *jl_all_methods JL_GLOBALLY_ROOTED;

JL_DLLEXPORT extern int jl_lineno;
JL_DLLEXPORT extern const char *jl_filename;

JL_DLLEXPORT jl_value_t *jl_gc_pool_alloc(jl_ptls_t ptls, int pool_offset,
                                          int osize);
JL_DLLEXPORT jl_value_t *jl_gc_big_alloc(jl_ptls_t ptls, size_t allocsz);
JL_DLLEXPORT int jl_gc_classify_pools(size_t sz, int *osize);
extern uv_mutex_t gc_perm_lock;
void *jl_gc_perm_alloc_nolock(size_t sz, int zero,
    unsigned align, unsigned offset) JL_NOTSAFEPOINT;
void *jl_gc_perm_alloc(size_t sz, int zero,
    unsigned align, unsigned offset) JL_NOTSAFEPOINT;
void jl_gc_force_mark_old(jl_ptls_t ptls, jl_value_t *v);
void gc_sweep_sysimg(void);


// pools are 16376 bytes large (GC_POOL_SZ - GC_PAGE_OFFSET)
static const int jl_gc_sizeclasses[] = {
#ifdef _P64
    8,
#elif MAX_ALIGN > 4
    // ARM and PowerPC have max alignment larger than pointer,
    // make sure allocation of size 8 has that alignment.
    4, 8,
#else
    4, 8, 12,
#endif

    // 16 pools at 8-byte spacing
    // the 8-byte aligned pools are only used for Strings
    16, 24, 32, 40, 48, 56, 64, 72, 80, 88, 96, 104, 112, 120, 128, 136,
    // 8 pools at 16-byte spacing
    144, 160, 176, 192, 208, 224, 240, 256,

    // the following tables are computed for maximum packing efficiency via the formula:
    // pg = 2^14
    // sz = (div.(pg-8, rng).÷16)*16; hcat(sz, (pg-8).÷sz, pg .- (pg-8).÷sz.*sz)'

    // rng = 60:-4:32 (8 pools)
    272, 288, 304, 336, 368, 400, 448, 496,
//   60,  56,  53,  48,  44,  40,  36,  33, /pool
//   64, 256, 272, 256, 192, 384, 256,  16, bytes lost

    // rng = 30:-2:16 (8 pools)
    544, 576, 624, 672, 736, 816, 896, 1008,
//   30,  28,  26,  24,  22,  20,  18,  16, /pool
//   64, 256, 160, 256, 192,  64, 256, 256, bytes lost

    // rng = 15:-1:8 (8 pools)
    1088, 1168, 1248, 1360, 1488, 1632, 1808, 2032
//    15,   14,   13,   12,   11,   10,    9,    8, /pool
//    64,   32,  160,   64,   16,   64,  112,  128, bytes lost
};
static_assert(sizeof(jl_gc_sizeclasses) / sizeof(jl_gc_sizeclasses[0]) == JL_GC_N_POOLS, "");

STATIC_INLINE int jl_gc_alignment(size_t sz)
{
    if (sz == 0)
        return sizeof(void*);
#ifdef _P64
    (void)sz;
    return 16;
#elif MAX_ALIGN == 8
    return sz <= 4 ? 8 : 16;
#else
    // szclass 8
    if (sz <= 4)
        return 8;
    // szclass 12
    if (sz <= 8)
        return 4;
    // szclass 16+
    return 16;
#endif
}
JL_DLLEXPORT int jl_alignment(size_t sz);

// the following table is computed as:
// [searchsortedfirst(jl_gc_sizeclasses, i) - 1 for i = 0:16:jl_gc_sizeclasses[end]]
static const uint8_t szclass_table[] = {0, 1, 3, 5, 7, 9, 11, 13, 15, 17, 18, 19, 20, 21, 22, 23, 24, 25, 26, 27, 28, 28, 29, 29, 30, 30, 31, 31, 31, 32, 32, 32, 33, 33, 33, 34, 34, 35, 35, 35, 36, 36, 36, 37, 37, 37, 37, 38, 38, 38, 38, 38, 39, 39, 39, 39, 39, 40, 40, 40, 40, 40, 40, 40, 41, 41, 41, 41, 41, 42, 42, 42, 42, 42, 43, 43, 43, 43, 43, 44, 44, 44, 44, 44, 44, 44, 45, 45, 45, 45, 45, 45, 45, 45, 46, 46, 46, 46, 46, 46, 46, 46, 46, 47, 47, 47, 47, 47, 47, 47, 47, 47, 47, 47, 48, 48, 48, 48, 48, 48, 48, 48, 48, 48, 48, 48, 48, 48};
static_assert(sizeof(szclass_table) == 128, "");

STATIC_INLINE uint8_t JL_CONST_FUNC jl_gc_szclass(unsigned sz)
{
    assert(sz <= 2032);
#ifdef _P64
    if (sz <= 8)
        return 0;
    const int N = 0;
#elif MAX_ALIGN == 8
    if (sz <= 8)
        return (sz >= 4 ? 1 : 0);
    const int N = 1;
#else
    if (sz <= 12)
        return (sz >= 8 ? 2 : (sz >= 4 ? 1 : 0));
    const int N = 2;
#endif
    uint8_t klass = szclass_table[(sz + 15) / 16];
    return klass + N;
}

STATIC_INLINE uint8_t JL_CONST_FUNC jl_gc_szclass_align8(unsigned sz)
{
    if (sz >= 16 && sz <= 152) {
#ifdef _P64
        const int N = 0;
#elif MAX_ALIGN == 8
        const int N = 1;
#else
        const int N = 2;
#endif
        return (sz + 7)/8 - 1 + N;
    }
    return jl_gc_szclass(sz);
}

#define JL_SMALL_BYTE_ALIGNMENT 16
#define JL_CACHE_BYTE_ALIGNMENT 64
// JL_HEAP_ALIGNMENT is the maximum alignment that the GC can provide
#define JL_HEAP_ALIGNMENT JL_SMALL_BYTE_ALIGNMENT
#define GC_MAX_SZCLASS (2032-sizeof(void*))
static_assert(ARRAY_CACHE_ALIGN_THRESHOLD > GC_MAX_SZCLASS, "");

STATIC_INLINE jl_value_t *jl_gc_alloc_(jl_ptls_t ptls, size_t sz, void *ty)
{
    jl_value_t *v;
    const size_t allocsz = sz + sizeof(jl_taggedvalue_t);
    if (sz <= GC_MAX_SZCLASS) {
        int pool_id = jl_gc_szclass(allocsz);
        jl_gc_pool_t *p = &ptls->heap.norm_pools[pool_id];
        int osize = jl_gc_sizeclasses[pool_id];
        v = jl_gc_pool_alloc(ptls, (char*)p - (char*)ptls, osize);
    }
    else {
        if (allocsz < sz) // overflow in adding offs, size was "negative"
            jl_throw(jl_memory_exception);
        v = jl_gc_big_alloc(ptls, allocsz);
    }
    jl_set_typeof(v, ty);
    return v;
}

/* Programming style note: When using jl_gc_alloc, do not JL_GC_PUSH it into a
 * gc frame, until it has been fully initialized. An uninitialized value in a
 * gc frame can crash upon encountering the first safepoint. By delaying use of
 * the JL_GC_PUSH macro until the value has been initialized, any accidental
 * safepoints will be caught by the GC analyzer.
 */
JL_DLLEXPORT jl_value_t *jl_gc_alloc(jl_ptls_t ptls, size_t sz, void *ty);
// On GCC, only inline when sz is constant
#ifdef __GNUC__
#  define jl_gc_alloc(ptls, sz, ty)  \
    (__builtin_constant_p(sz) ?      \
     jl_gc_alloc_(ptls, sz, ty) :    \
     (jl_gc_alloc)(ptls, sz, ty))
#else
#  define jl_gc_alloc(ptls, sz, ty) jl_gc_alloc_(ptls, sz, ty)
#endif

// jl_buff_tag must be a multiple of GC_PAGE_SZ so that it can't be
// confused for an actual type reference.
#define jl_buff_tag ((uintptr_t)0x4eadc000)
typedef void jl_gc_tracked_buffer_t; // For the benefit of the static analyzer
STATIC_INLINE jl_gc_tracked_buffer_t *jl_gc_alloc_buf(jl_ptls_t ptls, size_t sz)
{
    return jl_gc_alloc(ptls, sz, (void*)jl_buff_tag);
}

STATIC_INLINE jl_value_t *jl_gc_permobj(size_t sz, void *ty) JL_NOTSAFEPOINT
{
    const size_t allocsz = sz + sizeof(jl_taggedvalue_t);
    unsigned align = (sz == 0 ? sizeof(void*) : (allocsz <= sizeof(void*) * 2 ?
                                                 sizeof(void*) * 2 : 16));
    jl_taggedvalue_t *o = (jl_taggedvalue_t*)jl_gc_perm_alloc(allocsz, 0, align,
                                                              sizeof(void*) % align);
    uintptr_t tag = (uintptr_t)ty;
    o->header = tag | GC_OLD_MARKED;
    return jl_valueof(o);
}
jl_value_t *jl_permbox8(jl_datatype_t *t, int8_t x);
jl_value_t *jl_permbox16(jl_datatype_t *t, int16_t x);
jl_value_t *jl_permbox32(jl_datatype_t *t, int32_t x);
jl_value_t *jl_permbox64(jl_datatype_t *t, int64_t x);
jl_svec_t *jl_perm_symsvec(size_t n, ...);

// this sizeof(__VA_ARGS__) trick can't be computed until C11, but that only matters to Clang in some situations
#if !defined(__clang_analyzer__) && !(defined(_COMPILER_ASAN_ENABLED_) || defined(_COMPILER_TSAN_ENABLED_))
#ifdef __GNUC__
#define jl_perm_symsvec(n, ...) \
    (jl_perm_symsvec)(__extension__({                                         \
            static_assert(                                                    \
                n == sizeof((char *[]){ __VA_ARGS__ })/sizeof(char *),        \
                "Number of passed arguments does not match expected number"); \
            n;                                                                \
        }), __VA_ARGS__)
#ifdef jl_svec
#undef jl_svec
#define jl_svec(n, ...) \
    (ijl_svec)(__extension__({                                                \
            static_assert(                                                    \
                n == sizeof((void *[]){ __VA_ARGS__ })/sizeof(void *),        \
                "Number of passed arguments does not match expected number"); \
            n;                                                                \
        }), __VA_ARGS__)
#else
#define jl_svec(n, ...) \
    (jl_svec)(__extension__({                                                 \
            static_assert(                                                    \
                n == sizeof((void *[]){ __VA_ARGS__ })/sizeof(void *),        \
                "Number of passed arguments does not match expected number"); \
            n;                                                                \
        }), __VA_ARGS__)
#endif
#endif
#endif

jl_value_t *jl_gc_realloc_string(jl_value_t *s, size_t sz);
JL_DLLEXPORT void *jl_gc_counted_malloc(size_t sz);

JL_DLLEXPORT void JL_NORETURN jl_throw_out_of_memory_error(void);


JL_DLLEXPORT int64_t jl_gc_diff_total_bytes(void) JL_NOTSAFEPOINT;
JL_DLLEXPORT int64_t jl_gc_sync_total_bytes(int64_t offset) JL_NOTSAFEPOINT;
void jl_gc_track_malloced_array(jl_ptls_t ptls, jl_array_t *a) JL_NOTSAFEPOINT;
void jl_gc_count_allocd(size_t sz) JL_NOTSAFEPOINT;
void jl_gc_run_all_finalizers(jl_task_t *ct);
void jl_release_task_stack(jl_ptls_t ptls, jl_task_t *task);

void gc_queue_binding(jl_binding_t *bnd) JL_NOTSAFEPOINT;
void gc_setmark_buf(jl_ptls_t ptls, void *buf, uint8_t, size_t) JL_NOTSAFEPOINT;

STATIC_INLINE void jl_gc_wb_binding(jl_binding_t *bnd, void *val) JL_NOTSAFEPOINT // val isa jl_value_t*
{
    if (__unlikely(jl_astaggedvalue(bnd)->bits.gc == 3 &&
                   (jl_astaggedvalue(val)->bits.gc & 1) == 0))
        gc_queue_binding(bnd);
}

STATIC_INLINE void jl_gc_wb_buf(void *parent, void *bufptr, size_t minsz) JL_NOTSAFEPOINT // parent isa jl_value_t*
{
    // if parent is marked and buf is not
    if (__unlikely(jl_astaggedvalue(parent)->bits.gc & 1)) {
        jl_task_t *ct = jl_current_task;
        gc_setmark_buf(ct->ptls, bufptr, 3, minsz);
    }
}

void jl_gc_debug_print_status(void);
JL_DLLEXPORT void jl_gc_debug_critical_error(void);
void jl_print_gc_stats(JL_STREAM *s);
void jl_gc_reset_alloc_count(void);
uint32_t jl_get_gs_ctr(void);
void jl_set_gs_ctr(uint32_t ctr);

STATIC_INLINE jl_value_t *undefref_check(jl_datatype_t *dt, jl_value_t *v) JL_NOTSAFEPOINT
{
     if (dt->layout->first_ptr >= 0) {
        jl_value_t *nullp = ((jl_value_t**)v)[dt->layout->first_ptr];
        if (__unlikely(nullp == NULL))
            return NULL;
    }
    return v;
}

// -- helper types -- //

typedef struct {
    uint8_t pure:1;
    uint8_t propagate_inbounds:1;
    uint8_t inlineable:1;
    uint8_t inferred:1;
    uint8_t constprop:2; // 0 = use heuristic; 1 = aggressive; 2 = none
} jl_code_info_flags_bitfield_t;

typedef union {
    jl_code_info_flags_bitfield_t bits;
    uint8_t packed;
} jl_code_info_flags_t;

// -- functions -- //

// jl_code_info_flag_t code_info_flags(uint8_t pure, uint8_t propagate_inbounds, uint8_t inlineable, uint8_t inferred, uint8_t constprop);
JL_DLLEXPORT jl_code_info_t *jl_type_infer(jl_method_instance_t *li, size_t world, int force);
JL_DLLEXPORT jl_code_instance_t *jl_compile_method_internal(jl_method_instance_t *meth JL_PROPAGATES_ROOT, size_t world);
jl_code_instance_t *jl_generate_fptr(jl_method_instance_t *mi JL_PROPAGATES_ROOT, size_t world);
void jl_generate_fptr_for_unspecialized(jl_code_instance_t *unspec);
JL_DLLEXPORT jl_code_instance_t *jl_get_method_inferred(
        jl_method_instance_t *mi JL_PROPAGATES_ROOT, jl_value_t *rettype,
        size_t min_world, size_t max_world);
jl_method_instance_t *jl_get_unspecialized(jl_method_instance_t *method JL_PROPAGATES_ROOT);

JL_DLLEXPORT int jl_compile_hint(jl_tupletype_t *types);
jl_code_info_t *jl_code_for_interpreter(jl_method_instance_t *lam JL_PROPAGATES_ROOT);
int jl_code_requires_compiler(jl_code_info_t *src);
jl_code_info_t *jl_new_code_info_from_ir(jl_expr_t *ast);
JL_DLLEXPORT jl_code_info_t *jl_new_code_info_uninit(void);
void jl_resolve_globals_in_ir(jl_array_t *stmts, jl_module_t *m, jl_svec_t *sparam_vals,
                              int binding_effects);

int jl_valid_type_param(jl_value_t *v);

JL_DLLEXPORT jl_value_t *jl_apply_2va(jl_value_t *f, jl_value_t **args, uint32_t nargs);

void JL_NORETURN jl_method_error(jl_function_t *f, jl_value_t **args, size_t na, size_t world);
JL_DLLEXPORT jl_value_t *jl_get_exceptionf(jl_datatype_t *exception_type, const char *fmt, ...);

JL_DLLEXPORT jl_value_t *jl_get_keyword_sorter(jl_value_t *f);
JL_DLLEXPORT void jl_typeassert(jl_value_t *x, jl_value_t *t);

#define JL_CALLABLE(name)                                               \
    JL_DLLEXPORT jl_value_t *name(jl_value_t *F, jl_value_t **args, uint32_t nargs)

JL_CALLABLE(jl_f_tuple);
JL_CALLABLE(jl_f_intrinsic_call);
JL_CALLABLE(jl_f_opaque_closure_call);
void jl_install_default_signal_handlers(void);
void restore_signals(void);
void jl_install_thread_signal_handler(jl_ptls_t ptls);

JL_DLLEXPORT jl_fptr_args_t jl_get_builtin_fptr(jl_value_t *b);

extern uv_loop_t *jl_io_loop;
void jl_uv_flush(uv_stream_t *stream);
void jl_uv_call_close_callback(jl_value_t *val);

typedef struct jl_typeenv_t {
    jl_tvar_t *var;
    jl_value_t *val;
    struct jl_typeenv_t *prev;
} jl_typeenv_t;

int jl_tuple_isa(jl_value_t **child, size_t cl, jl_datatype_t *pdt);
int jl_tuple1_isa(jl_value_t *child1, jl_value_t **child, size_t cl, jl_datatype_t *pdt);

JL_DLLEXPORT int jl_has_intersect_type_not_kind(jl_value_t *t);
int jl_subtype_invariant(jl_value_t *a, jl_value_t *b, int ta);
int jl_has_concrete_subtype(jl_value_t *typ);
jl_tupletype_t *jl_inst_arg_tuple_type(jl_value_t *arg1, jl_value_t **args, size_t nargs, int leaf);
jl_tupletype_t *jl_lookup_arg_tuple_type(jl_value_t *arg1 JL_PROPAGATES_ROOT, jl_value_t **args, size_t nargs, int leaf);
JL_DLLEXPORT void jl_method_table_insert(jl_methtable_t *mt, jl_method_t *method, jl_tupletype_t *simpletype);
jl_datatype_t *jl_mk_builtin_func(jl_datatype_t *dt, const char *name, jl_fptr_args_t fptr) JL_GC_DISABLED;
int jl_obviously_unequal(jl_value_t *a, jl_value_t *b);
JL_DLLEXPORT jl_array_t *jl_find_free_typevars(jl_value_t *v);
int jl_has_fixed_layout(jl_datatype_t *t);
JL_DLLEXPORT int jl_struct_try_layout(jl_datatype_t *dt);
JL_DLLEXPORT int jl_type_mappable_to_c(jl_value_t *ty);
jl_svec_t *jl_outer_unionall_vars(jl_value_t *u);
jl_value_t *jl_type_intersection_env_s(jl_value_t *a, jl_value_t *b, jl_svec_t **penv, int *issubty);
jl_value_t *jl_type_intersection_env(jl_value_t *a, jl_value_t *b, jl_svec_t **penv);
int jl_subtype_matching(jl_value_t *a, jl_value_t *b, jl_svec_t **penv);
JL_DLLEXPORT int jl_types_egal(jl_value_t *a, jl_value_t *b);
// specificity comparison assuming !(a <: b) and !(b <: a)
JL_DLLEXPORT int jl_type_morespecific_no_subtype(jl_value_t *a, jl_value_t *b);
jl_value_t *jl_instantiate_type_with(jl_value_t *t, jl_value_t **env, size_t n);
JL_DLLEXPORT jl_value_t *jl_instantiate_type_in_env(jl_value_t *ty, jl_unionall_t *env, jl_value_t **vals);
jl_value_t *jl_substitute_var(jl_value_t *t, jl_tvar_t *var, jl_value_t *val);
JL_DLLEXPORT jl_value_t *jl_unwrap_unionall(jl_value_t *v JL_PROPAGATES_ROOT) JL_NOTSAFEPOINT;
JL_DLLEXPORT jl_value_t *jl_rewrap_unionall(jl_value_t *t, jl_value_t *u);
int jl_count_union_components(jl_value_t *v);
JL_DLLEXPORT jl_value_t *jl_nth_union_component(jl_value_t *v JL_PROPAGATES_ROOT, int i) JL_NOTSAFEPOINT;
int jl_find_union_component(jl_value_t *haystack, jl_value_t *needle, unsigned *nth) JL_NOTSAFEPOINT;
jl_datatype_t *jl_new_abstracttype(jl_value_t *name, jl_module_t *module,
                                   jl_datatype_t *super, jl_svec_t *parameters);
jl_datatype_t *jl_new_uninitialized_datatype(void);
void jl_precompute_memoized_dt(jl_datatype_t *dt, int cacheable);
JL_DLLEXPORT jl_datatype_t *jl_wrap_Type(jl_value_t *t);  // x -> Type{x}
jl_vararg_t *jl_wrap_vararg(jl_value_t *t, jl_value_t *n);
void jl_reinstantiate_inner_types(jl_datatype_t *t);
jl_datatype_t *jl_lookup_cache_type_(jl_datatype_t *type);
void jl_cache_type_(jl_datatype_t *type);
void set_nth_field(jl_datatype_t *st, jl_value_t *v, size_t i, jl_value_t *rhs, int isatomic) JL_NOTSAFEPOINT;
jl_value_t *swap_nth_field(jl_datatype_t *st, jl_value_t *v, size_t i, jl_value_t *rhs, int isatomic);
jl_value_t *modify_nth_field(jl_datatype_t *st, jl_value_t *v, size_t i, jl_value_t *op, jl_value_t *rhs, int isatomic);
jl_value_t *replace_nth_field(jl_datatype_t *st, jl_value_t *v, size_t i, jl_value_t *expected, jl_value_t *rhs, int isatomic);
jl_expr_t *jl_exprn(jl_sym_t *head, size_t n);
jl_function_t *jl_new_generic_function(jl_sym_t *name, jl_module_t *module);
jl_function_t *jl_new_generic_function_with_supertype(jl_sym_t *name, jl_module_t *module, jl_datatype_t *st);
void jl_foreach_reachable_mtable(void (*visit)(jl_methtable_t *mt, void *env), void *env);
void jl_init_main_module(void);
JL_DLLEXPORT int jl_is_submodule(jl_module_t *child, jl_module_t *parent) JL_NOTSAFEPOINT;
jl_array_t *jl_get_loaded_modules(void);
JL_DLLEXPORT int jl_datatype_isinlinealloc(jl_datatype_t *ty, int pointerfree);

jl_value_t *jl_toplevel_eval_flex(jl_module_t *m, jl_value_t *e, int fast, int expanded);

jl_value_t *jl_eval_global_var(jl_module_t *m JL_PROPAGATES_ROOT, jl_sym_t *e);
jl_value_t *jl_interpret_opaque_closure(jl_opaque_closure_t *clos, jl_value_t **args, size_t nargs);
jl_value_t *jl_interpret_toplevel_thunk(jl_module_t *m, jl_code_info_t *src);
jl_value_t *jl_interpret_toplevel_expr_in(jl_module_t *m, jl_value_t *e,
                                          jl_code_info_t *src,
                                          jl_svec_t *sparam_vals);
JL_DLLEXPORT int jl_is_toplevel_only_expr(jl_value_t *e) JL_NOTSAFEPOINT;
jl_value_t *jl_call_scm_on_ast(const char *funcname, jl_value_t *expr, jl_module_t *inmodule);

jl_method_instance_t *jl_method_lookup(jl_value_t **args, size_t nargs, size_t world);

jl_value_t *jl_gf_invoke_by_method(jl_method_t *method, jl_value_t *gf, jl_value_t **args, size_t nargs);
jl_value_t *jl_gf_invoke(jl_value_t *types, jl_value_t *f, jl_value_t **args, size_t nargs);
JL_DLLEXPORT jl_value_t *jl_matching_methods(jl_tupletype_t *types, jl_value_t *mt, int lim, int include_ambiguous,
                                             size_t world, size_t *min_valid, size_t *max_valid, int *ambig);

JL_DLLEXPORT jl_datatype_t *jl_first_argument_datatype(jl_value_t *argtypes JL_PROPAGATES_ROOT) JL_NOTSAFEPOINT;
JL_DLLEXPORT jl_value_t *jl_argument_datatype(jl_value_t *argt JL_PROPAGATES_ROOT) JL_NOTSAFEPOINT;
JL_DLLEXPORT jl_methtable_t *jl_method_table_for(
    jl_value_t *argtypes JL_PROPAGATES_ROOT) JL_NOTSAFEPOINT;
JL_DLLEXPORT jl_methtable_t *jl_method_get_table(
    jl_method_t *method) JL_NOTSAFEPOINT;
jl_methtable_t *jl_argument_method_table(jl_value_t *argt JL_PROPAGATES_ROOT);

JL_DLLEXPORT int jl_pointer_egal(jl_value_t *t);
JL_DLLEXPORT jl_value_t *jl_nth_slot_type(jl_value_t *sig JL_PROPAGATES_ROOT, size_t i) JL_NOTSAFEPOINT;
void jl_compute_field_offsets(jl_datatype_t *st);
jl_array_t *jl_new_array_for_deserialization(jl_value_t *atype, uint32_t ndims, size_t *dims,
                                             int isunboxed, int hasptr, int isunion, int elsz);
void jl_module_run_initializer(jl_module_t *m);
jl_binding_t *jl_get_module_binding(jl_module_t *m JL_PROPAGATES_ROOT, jl_sym_t *var);
JL_DLLEXPORT void jl_binding_deprecation_warning(jl_module_t *m, jl_binding_t *b);
extern jl_array_t *jl_module_init_order JL_GLOBALLY_ROOTED;
extern htable_t jl_current_modules JL_GLOBALLY_ROOTED;
int jl_compile_extern_c(void *llvmmod, void *params, void *sysimg, jl_value_t *declrt, jl_value_t *sigt);

jl_opaque_closure_t *jl_new_opaque_closure(jl_tupletype_t *argt, jl_value_t *isva, jl_value_t *rt_lb,
    jl_value_t *rt_ub, jl_value_t *source,  jl_value_t **env, size_t nenv);

// Each tuple can exist in one of 4 Vararg states:
//   NONE: no vararg                            Tuple{Int,Float32}
//   INT: vararg with integer length            Tuple{Int,Vararg{Float32,2}}
//   BOUND: vararg with bound TypeVar length    Tuple{Int,Vararg{Float32,N}}
//   UNBOUND: vararg with unbound length        Tuple{Int,Vararg{Float32}}
typedef enum {
    JL_VARARG_NONE    = 0,
    JL_VARARG_INT     = 1,
    JL_VARARG_BOUND   = 2,
    JL_VARARG_UNBOUND = 3
} jl_vararg_kind_t;

STATIC_INLINE int jl_is_vararg(jl_value_t *v) JL_NOTSAFEPOINT
{
    return jl_typeof(v) == (jl_value_t*)jl_vararg_type;
}

STATIC_INLINE jl_value_t *jl_unwrap_vararg(jl_vararg_t *v JL_PROPAGATES_ROOT) JL_NOTSAFEPOINT
{
    assert(jl_is_vararg((jl_value_t*)v));
    jl_value_t *T = ((jl_vararg_t*)v)->T;
    return T ? T : (jl_value_t*)jl_any_type;
}
#define jl_unwrap_vararg(v) (jl_unwrap_vararg)((jl_vararg_t *)v)

STATIC_INLINE jl_value_t *jl_unwrap_vararg_num(jl_vararg_t *v JL_PROPAGATES_ROOT) JL_NOTSAFEPOINT
{
    assert(jl_is_vararg((jl_value_t*)v));
    return ((jl_vararg_t*)v)->N;
}
#define jl_unwrap_vararg_num(v) (jl_unwrap_vararg_num)((jl_vararg_t *)v)

STATIC_INLINE jl_vararg_kind_t jl_vararg_kind(jl_value_t *v) JL_NOTSAFEPOINT
{
    if (!jl_is_vararg(v))
        return JL_VARARG_NONE;
    jl_vararg_t *vm = (jl_vararg_t *)v;
    if (!vm->N)
        return JL_VARARG_UNBOUND;
    if (jl_is_long(vm->N))
        return JL_VARARG_INT;
    return JL_VARARG_BOUND;
}

STATIC_INLINE int jl_is_va_tuple(jl_datatype_t *t) JL_NOTSAFEPOINT
{
    assert(jl_is_tuple_type(t));
    size_t l = jl_svec_len(t->parameters);
    return (l>0 && jl_is_vararg(jl_tparam(t,l-1)));
}

STATIC_INLINE size_t jl_vararg_length(jl_value_t *v) JL_NOTSAFEPOINT
{
    assert(jl_is_vararg(v));
    jl_value_t *len = jl_unwrap_vararg_num(v);
    assert(jl_is_long(len));
    return jl_unbox_long(len);
}

STATIC_INLINE jl_vararg_kind_t jl_va_tuple_kind(jl_datatype_t *t) JL_NOTSAFEPOINT
{
    t = (jl_datatype_t*)jl_unwrap_unionall((jl_value_t*)t);
    assert(jl_is_tuple_type(t));
    size_t l = jl_svec_len(t->parameters);
    if (l == 0)
        return JL_VARARG_NONE;
    return jl_vararg_kind(jl_tparam(t,l-1));
}

// -- init.c -- //

void jl_init_types(void) JL_GC_DISABLED;
void jl_init_box_caches(void);
void jl_init_flisp(void);
void jl_init_common_symbols(void);
void jl_init_primitives(void) JL_GC_DISABLED;
void jl_init_llvm(void);
void jl_init_codegen(void);
void jl_init_runtime_ccall(void);
void jl_init_intrinsic_functions(void);
void jl_init_intrinsic_properties(void);
void jl_init_tasks(void) JL_GC_DISABLED;
void jl_init_stack_limits(int ismaster, void **stack_hi, void **stack_lo);
jl_task_t *jl_init_root_task(jl_ptls_t ptls, void *stack_lo, void *stack_hi);
void jl_init_serializer(void);
void jl_gc_init(void);
void jl_init_uv(void);
void jl_init_thread_heap(jl_ptls_t ptls);
void jl_init_int32_int64_cache(void);
JL_DLLEXPORT void jl_init_options(void);

void jl_teardown_codegen(void);

void jl_set_base_ctx(char *__stk);

extern JL_DLLEXPORT ssize_t jl_tls_offset;
extern JL_DLLEXPORT const int jl_tls_elf_support;
void jl_init_threading(void);
void jl_start_threads(void);

// Whether the GC is running
extern char *jl_safepoint_pages;
STATIC_INLINE int jl_addr_is_safepoint(uintptr_t addr)
{
    uintptr_t safepoint_addr = (uintptr_t)jl_safepoint_pages;
    return addr >= safepoint_addr && addr < safepoint_addr + jl_page_size * 3;
}
extern _Atomic(uint32_t) jl_gc_running;
// All the functions are safe to be called from within a signal handler
// provided that the thread will not be interrupted by another asynchronous
// signal.
// Initialize the safepoint
void jl_safepoint_init(void);
// Start the GC, return `1` if the thread should be running the GC.
// Otherwise, the thread will wait in this function until the GC finishes on
// another thread and return `0`.
// The caller should have saved the `gc_state` and set it to `WAITING`
// before calling this function. If the calling thread is to run the GC,
// it should also wait for the mutator threads to hit a safepoint **AFTER**
// this function returns
int jl_safepoint_start_gc(void);
// Can only be called by the thread that have got a `1` return value from
// `jl_safepoint_start_gc()`. This disables the safepoint (for GC,
// the `mprotect` may not be removed if there's pending SIGINT) and wake
// up waiting threads if there's any.
// The caller should restore `gc_state` **AFTER** calling this function.
void jl_safepoint_end_gc(void);
// Wait for the GC to finish
// This function does **NOT** modify the `gc_state` to inform the GC thread
// The caller should set it **BEFORE** calling this function.
void jl_safepoint_wait_gc(void);

// Set pending sigint and enable the mechanisms to deliver the sigint.
void jl_safepoint_enable_sigint(void);
// If the safepoint is enabled to deliver sigint, disable it
// so that the thread won't repeatedly trigger it in a sigatomic region
// while not being able to actually throw the exception.
void jl_safepoint_defer_sigint(void);
// Clear the sigint pending flag and disable the mechanism to deliver sigint.
// Return `1` if the sigint should be delivered and `0` if there's no sigint
// to be delivered.
int jl_safepoint_consume_sigint(void);
void jl_wake_libuv(void);

void jl_set_pgcstack(jl_gcframe_t **) JL_NOTSAFEPOINT;
#if defined(_OS_DARWIN_)
typedef pthread_key_t jl_pgcstack_key_t;
#elif defined(_OS_WINDOWS_)
typedef DWORD jl_pgcstack_key_t;
#else
typedef jl_gcframe_t ***(*jl_pgcstack_key_t)(void) JL_NOTSAFEPOINT;
#endif
JL_DLLEXPORT void jl_pgcstack_getkey(jl_get_pgcstack_func **f, jl_pgcstack_key_t *k);

#if !defined(__clang_gcanalyzer__)
static inline void jl_set_gc_and_wait(void)
{
    jl_task_t *ct = jl_current_task;
    // reading own gc state doesn't need atomic ops since no one else
    // should store to it.
    int8_t state = jl_atomic_load_relaxed(&ct->ptls->gc_state);
    jl_atomic_store_release(&ct->ptls->gc_state, JL_GC_STATE_WAITING);
    jl_safepoint_wait_gc();
    jl_atomic_store_release(&ct->ptls->gc_state, state);
}
#endif
void jl_gc_set_permalloc_region(void *start, void *end);

JL_DLLEXPORT jl_value_t *jl_dump_method_asm(jl_method_instance_t *linfo, size_t world,
        char raw_mc, char getwrapper, const char* asm_variant, const char *debuginfo, char binary);
JL_DLLEXPORT void *jl_get_llvmf_defn(jl_method_instance_t *linfo, size_t world, char getwrapper, char optimize, const jl_cgparams_t params);
JL_DLLEXPORT jl_value_t *jl_dump_fptr_asm(uint64_t fptr, char raw_mc, const char* asm_variant, const char *debuginfo, char binary);
JL_DLLEXPORT jl_value_t *jl_dump_function_ir(void *f, char strip_ir_metadata, char dump_module, const char *debuginfo);
JL_DLLEXPORT jl_value_t *jl_dump_function_asm(void *F, char raw_mc, const char* asm_variant, const char *debuginfo, char binary);

void *jl_create_native(jl_array_t *methods, const jl_cgparams_t *cgparams, int policy);
void jl_dump_native(void *native_code,
        const char *bc_fname, const char *unopt_bc_fname, const char *obj_fname, const char *asm_fname,
        const char *sysimg_data, size_t sysimg_len);
int32_t jl_get_llvm_gv(void *native_code, jl_value_t *p) JL_NOTSAFEPOINT;
JL_DLLEXPORT void jl_get_function_id(void *native_code, jl_code_instance_t *ncode,
        int32_t *func_idx, int32_t *specfunc_idx);

// the first argument to jl_idtable_rehash is used to return a value
// make sure it is rooted if it is used after the function returns
JL_DLLEXPORT jl_array_t *jl_idtable_rehash(jl_array_t *a, size_t newsz);
_Atomic(jl_value_t*) *jl_table_peek_bp(jl_array_t *a, jl_value_t *key) JL_NOTSAFEPOINT;

JL_DLLEXPORT jl_method_t *jl_new_method_uninit(jl_module_t*);

JL_DLLEXPORT jl_methtable_t *jl_new_method_table(jl_sym_t *name, jl_module_t *module);
JL_DLLEXPORT jl_method_instance_t *jl_get_specialization1(jl_tupletype_t *types, size_t world, size_t *min_valid, size_t *max_valid, int mt_cache);
jl_method_instance_t *jl_get_specialized(jl_method_t *m, jl_value_t *types, jl_svec_t *sp);
JL_DLLEXPORT jl_value_t *jl_rettype_inferred(jl_method_instance_t *li JL_PROPAGATES_ROOT, size_t min_world, size_t max_world);
JL_DLLEXPORT jl_code_instance_t *jl_method_compiled(jl_method_instance_t *mi JL_PROPAGATES_ROOT, size_t world);
JL_DLLEXPORT jl_value_t *jl_methtable_lookup(jl_methtable_t *mt, jl_value_t *type, size_t world);
JL_DLLEXPORT jl_method_instance_t *jl_specializations_get_linfo(
    jl_method_t *m JL_PROPAGATES_ROOT, jl_value_t *type, jl_svec_t *sparams);
JL_DLLEXPORT void jl_method_instance_add_backedge(jl_method_instance_t *callee, jl_method_instance_t *caller);
JL_DLLEXPORT void jl_method_table_add_backedge(jl_methtable_t *mt, jl_value_t *typ, jl_value_t *caller);

uint32_t jl_module_next_counter(jl_module_t *m) JL_NOTSAFEPOINT;
jl_tupletype_t *arg_type_tuple(jl_value_t *arg1, jl_value_t **args, size_t nargs);

JL_DLLEXPORT int jl_has_meta(jl_array_t *body, jl_sym_t *sym) JL_NOTSAFEPOINT;

jl_value_t *jl_parse(const char *text, size_t text_len, jl_value_t *filename,
                     size_t offset, jl_value_t *options);

//--------------------------------------------------
// Backtraces

// Backtrace buffers:
//
// A backtrace buffer conceptually contains a stack of instruction pointers
// ordered from the inner-most frame to the outermost. We store them in a
// special raw format for two reasons:
//
//   * Efficiency: Every `throw()` must populate the trace so it must be as
//     efficient as possible.
//   * Signal safety: For signal-based exceptions such as StackOverflowError
//     the trace buffer needs to be filled from a signal handler where most
//     operations are not allowed (including malloc) so we choose a flat
//     preallocated buffer.
//
// The raw buffer layout contains "frame entries" composed of one or several
// values of type `jl_bt_element_t`. From the point of view of the GC, an entry
// is either:
//
// 1. A single instruction pointer to native code, not GC-managed.
// 2. An "extended entry": a mixture of raw data and pointers to julia objects
//    which must be treated as GC roots.
//
// A single extended entry is seralized using multiple elements from the raw
// buffer; if `e` is the pointer to the first slot we have:
//
//   e[0]  JL_BT_NON_PTR_ENTRY  - Special marker to distinguish extended entries
//   e[1]  descriptor           - A bit packed uintptr_t containing a tag and
//                                the number of GC- managed and non-managed values
//   e[2+j]                     - GC managed data
//   e[2+ngc+i]                 - Non-GC-managed data
//
// The format of `descriptor` is, from LSB to MSB:
//   0:2     ngc     Number of GC-managed pointers for this frame entry
//   3:5     nptr    Number of non-GC-managed buffer elements
//   6:9     tag     Entry type
//   10:...  header  Entry-specific header data
typedef struct _jl_bt_element_t {
    union {
        uintptr_t   uintptr; // Metadata or native instruction ptr
        jl_value_t* jlvalue; // Pointer to GC-managed value
    };
} jl_bt_element_t;

#define JL_BT_NON_PTR_ENTRY (((uintptr_t)0)-1)
// Maximum size for an extended backtrace entry (likely significantly larger
// than the actual size of 3-4 for an interpreter frame)
#define JL_BT_MAX_ENTRY_SIZE 16

STATIC_INLINE int jl_bt_is_native(jl_bt_element_t *bt_entry) JL_NOTSAFEPOINT
{
    return bt_entry[0].uintptr != JL_BT_NON_PTR_ENTRY;
}

// Extended backtrace entry header packing; the bit packing is done manually
// for precise layout control for interop with julia side.
STATIC_INLINE uintptr_t jl_bt_entry_descriptor(int ngc, int nptr,
                                               int tag, uintptr_t header) JL_NOTSAFEPOINT
{
    assert(((ngc & 0x7) == ngc) && ((nptr & 0x7) == nptr) && ((tag & 0xf) == tag));
    return (ngc & 0x7) | (nptr & 0x7) << 3 | (tag & 0xf) << 6 | header << 10;
}

// Unpacking of extended backtrace entry data
STATIC_INLINE size_t jl_bt_num_jlvals(jl_bt_element_t *bt_entry) JL_NOTSAFEPOINT
{
    assert(!jl_bt_is_native(bt_entry));
    return bt_entry[1].uintptr & 0x7;
}
STATIC_INLINE size_t jl_bt_num_uintvals(jl_bt_element_t *bt_entry) JL_NOTSAFEPOINT
{
    assert(!jl_bt_is_native(bt_entry));
    return (bt_entry[1].uintptr >> 3) & 0x7;
}
STATIC_INLINE int jl_bt_entry_tag(jl_bt_element_t *bt_entry) JL_NOTSAFEPOINT
{
    assert(!jl_bt_is_native(bt_entry));
    return (bt_entry[1].uintptr >> 6) & 0xf;
}
STATIC_INLINE uintptr_t jl_bt_entry_header(jl_bt_element_t *bt_entry) JL_NOTSAFEPOINT
{
    assert(!jl_bt_is_native(bt_entry));
    return bt_entry[1].uintptr >> 10;
}

// Return `i`th GC-managed pointer for extended backtrace entry
// The returned value is rooted for the lifetime of the parent exception stack.
STATIC_INLINE jl_value_t *jl_bt_entry_jlvalue(jl_bt_element_t *bt_entry, size_t i) JL_NOTSAFEPOINT
{
    return bt_entry[2 + i].jlvalue;
}

#define JL_BT_INTERP_FRAME_TAG    1  // An interpreter frame

// Number of bt elements in frame.
STATIC_INLINE size_t jl_bt_entry_size(jl_bt_element_t *bt_entry) JL_NOTSAFEPOINT
{
    return jl_bt_is_native(bt_entry) ?
        1 : 2 + jl_bt_num_jlvals(bt_entry) + jl_bt_num_uintvals(bt_entry);
}

//------------------------------
// Stack walking and debug info lookup

// Function metadata arising from debug info lookup of instruction pointer
typedef struct {
    char *func_name;
    char *file_name;
    int line;
    jl_method_instance_t *linfo;
    int fromC;
    int inlined;
} jl_frame_t;

// Might be called from unmanaged thread
uint64_t jl_getUnwindInfo(uint64_t dwBase);
#ifdef _OS_WINDOWS_
#include <dbghelp.h>
JL_DLLEXPORT EXCEPTION_DISPOSITION NTAPI __julia_personality(
        PEXCEPTION_RECORD ExceptionRecord, void *EstablisherFrame, PCONTEXT ContextRecord, void *DispatcherContext);
extern HANDLE hMainThread;
typedef CONTEXT bt_context_t;
#if defined(_CPU_X86_64_)
typedef CONTEXT bt_cursor_t;
#else
typedef struct {
    STACKFRAME64 stackframe;
    CONTEXT context;
} bt_cursor_t;
#endif
extern JL_DLLEXPORT uv_mutex_t jl_in_stackwalk;
#elif !defined(JL_DISABLE_LIBUNWIND)
// This gives unwind only local unwinding options ==> faster code
#  define UNW_LOCAL_ONLY
#  include <libunwind.h>
typedef unw_context_t bt_context_t;
typedef unw_cursor_t bt_cursor_t;
#  if (!defined(SYSTEM_LIBUNWIND) || UNW_VERSION_MAJOR > 1 ||   \
       (UNW_VERSION_MAJOR == 1 && UNW_VERSION_MINOR != 0 && UNW_VERSION_MINOR != 1))
// Enable our memory manager only for libunwind with our patch or
// on a newer release
#    define JL_UNW_HAS_FORMAT_IP 1
#  endif
#else
// Unwinding is disabled
typedef int bt_context_t;
typedef int bt_cursor_t;
#endif
size_t rec_backtrace(jl_bt_element_t *bt_data, size_t maxsize, int skip) JL_NOTSAFEPOINT;
// Record backtrace from a signal handler. `ctx` is the context of the code
// which was asynchronously interrupted.
size_t rec_backtrace_ctx(jl_bt_element_t *bt_data, size_t maxsize, bt_context_t *ctx,
                         jl_gcframe_t *pgcstack) JL_NOTSAFEPOINT;
#ifdef LLVMLIBUNWIND
size_t rec_backtrace_ctx_dwarf(jl_bt_element_t *bt_data, size_t maxsize, bt_context_t *ctx, jl_gcframe_t *pgcstack) JL_NOTSAFEPOINT;
#endif
JL_DLLEXPORT jl_value_t *jl_get_backtrace(void);
void jl_critical_error(int sig, bt_context_t *context);
JL_DLLEXPORT void jl_raise_debugger(void);
int jl_getFunctionInfo(jl_frame_t **frames, uintptr_t pointer, int skipC, int noInline) JL_NOTSAFEPOINT;
JL_DLLEXPORT void jl_gdblookup(void* ip) JL_NOTSAFEPOINT;
void jl_print_native_codeloc(uintptr_t ip) JL_NOTSAFEPOINT;
void jl_print_bt_entry_codeloc(jl_bt_element_t *bt_data) JL_NOTSAFEPOINT;
#ifdef _OS_WINDOWS_
JL_DLLEXPORT void jl_refresh_dbg_module_list(void);
#endif
// *to is NULL or malloc'd pointer, from is allowed to be NULL
STATIC_INLINE char *jl_copy_str(char **to, const char *from) JL_NOTSAFEPOINT
{
    if (!from) {
        free(*to);
        *to = NULL;
        return NULL;
    }
    size_t len = strlen(from) + 1;
    *to = (char*)realloc_s(*to, len);
    memcpy(*to, from, len);
    return *to;
}

JL_DLLEXPORT size_t jl_capture_interp_frame(jl_bt_element_t *bt_data,
        void *frameend, size_t space_remaining) JL_NOTSAFEPOINT;

//--------------------------------------------------
// Exception stack access and manipulation

// Exception stack: a stack of pairs of (exception,raw_backtrace).
// The stack may be traversed and accessed with the functions below.
struct _jl_excstack_t { // typedef in julia.h
    size_t top;
    size_t reserved_size;
    // Pack all stack entries into a growable buffer to amortize allocation
    // across repeated exception handling.
    // Layout: [bt_data1... bt_size1 exc1  bt_data2... bt_size2 exc2  ..]
    // jl_bt_element_t data[]; // Access with jl_excstack_raw
};

STATIC_INLINE jl_bt_element_t *jl_excstack_raw(jl_excstack_t *stack) JL_NOTSAFEPOINT
{
    return (jl_bt_element_t*)(stack + 1);
}

// Exception stack access
STATIC_INLINE jl_value_t *jl_excstack_exception(jl_excstack_t *stack JL_PROPAGATES_ROOT,
                                                size_t itr) JL_NOTSAFEPOINT
{
    return jl_excstack_raw(stack)[itr-1].jlvalue;
}
STATIC_INLINE size_t jl_excstack_bt_size(jl_excstack_t *stack, size_t itr) JL_NOTSAFEPOINT
{
    return jl_excstack_raw(stack)[itr-2].uintptr;
}
STATIC_INLINE jl_bt_element_t *jl_excstack_bt_data(jl_excstack_t *stack, size_t itr) JL_NOTSAFEPOINT
{
    return jl_excstack_raw(stack) + itr-2 - jl_excstack_bt_size(stack, itr);
}
// Exception stack iteration (start at itr=stack->top, stop at itr=0)
STATIC_INLINE size_t jl_excstack_next(jl_excstack_t *stack, size_t itr) JL_NOTSAFEPOINT
{
    return itr-2 - jl_excstack_bt_size(stack, itr);
}
// Exception stack manipulation
void jl_push_excstack(jl_excstack_t **stack JL_REQUIRE_ROOTED_SLOT JL_ROOTING_ARGUMENT,
                      jl_value_t *exception JL_ROOTED_ARGUMENT,
                      jl_bt_element_t *bt_data, size_t bt_size);

//--------------------------------------------------
// congruential random number generator
// for a small amount of thread-local randomness
// we could just use libc:`rand()`, but we want to ensure this is fast
STATIC_INLINE void seed_cong(uint64_t *seed)
{
    *seed = rand();
}
STATIC_INLINE void unbias_cong(uint64_t max, uint64_t *unbias)
{
    *unbias = UINT64_MAX - ((UINT64_MAX % max) + 1);
}
STATIC_INLINE uint64_t cong(uint64_t max, uint64_t unbias, uint64_t *seed)
{
    while ((*seed = 69069 * (*seed) + 362437) > unbias)
        ;
    return *seed % max;
}

JL_DLLEXPORT extern void *jl_libjulia_internal_handle;
JL_DLLEXPORT extern void *jl_RTLD_DEFAULT_handle;
#if defined(_OS_WINDOWS_)
JL_DLLEXPORT extern void *jl_exe_handle;
JL_DLLEXPORT extern void *jl_libjulia_handle;
JL_DLLEXPORT extern const char *jl_crtdll_basename;
extern void *jl_ntdll_handle;
extern void *jl_kernel32_handle;
extern void *jl_crtdll_handle;
extern void *jl_winsock_handle;
#endif

JL_DLLEXPORT void *jl_get_library_(const char *f_lib, int throw_err);
#define jl_get_library(f_lib) jl_get_library_(f_lib, 1)
JL_DLLEXPORT void *jl_load_and_lookup(const char *f_lib, const char *f_name, _Atomic(void*) *hnd);
JL_DLLEXPORT void *jl_lazy_load_and_lookup(jl_value_t *lib_val, const char *f_name);
JL_DLLEXPORT jl_value_t *jl_get_cfunction_trampoline(
    jl_value_t *fobj, jl_datatype_t *result, htable_t *cache, jl_svec_t *fill,
    void *(*init_trampoline)(void *tramp, void **nval),
    jl_unionall_t *env, jl_value_t **vals);


// Windows only
#define JL_EXE_LIBNAME                  ((const char*)1)
#define JL_LIBJULIA_DL_LIBNAME          ((const char*)2)
#define JL_LIBJULIA_INTERNAL_DL_LIBNAME ((const char*)3)
JL_DLLEXPORT const char *jl_dlfind_win32(const char *name);

// libuv wrappers:
JL_DLLEXPORT int jl_fs_rename(const char *src_path, const char *dst_path);
int jl_getpid(void) JL_NOTSAFEPOINT;

#ifdef SEGV_EXCEPTION
extern JL_DLLEXPORT jl_value_t *jl_segv_exception;
#endif

// -- Runtime intrinsics -- //
JL_DLLEXPORT const char *jl_intrinsic_name(int f) JL_NOTSAFEPOINT;
JL_DLLEXPORT unsigned jl_intrinsic_nargs(int f) JL_NOTSAFEPOINT;

STATIC_INLINE int is_valid_intrinsic_elptr(jl_value_t *ety)
{
    return ety == (jl_value_t*)jl_any_type || (jl_is_concrete_type(ety) && !jl_is_layout_opaque(((jl_datatype_t*)ety)->layout));
}
JL_DLLEXPORT jl_value_t *jl_bitcast(jl_value_t *ty, jl_value_t *v);
JL_DLLEXPORT jl_value_t *jl_pointerref(jl_value_t *p, jl_value_t *i, jl_value_t *align);
JL_DLLEXPORT jl_value_t *jl_pointerset(jl_value_t *p, jl_value_t *x, jl_value_t *align, jl_value_t *i);
JL_DLLEXPORT jl_value_t *jl_atomic_fence(jl_value_t *order);
JL_DLLEXPORT jl_value_t *jl_atomic_pointerref(jl_value_t *p, jl_value_t *order);
JL_DLLEXPORT jl_value_t *jl_atomic_pointerset(jl_value_t *p, jl_value_t *x, jl_value_t *order);
JL_DLLEXPORT jl_value_t *jl_atomic_pointerswap(jl_value_t *p, jl_value_t *x, jl_value_t *order);
JL_DLLEXPORT jl_value_t *jl_atomic_pointermodify(jl_value_t *p, jl_value_t *f, jl_value_t *x, jl_value_t *order);
JL_DLLEXPORT jl_value_t *jl_atomic_pointerreplace(jl_value_t *p, jl_value_t *x, jl_value_t *expected, jl_value_t *success_order, jl_value_t *failure_order);
JL_DLLEXPORT jl_value_t *jl_cglobal(jl_value_t *v, jl_value_t *ty);
JL_DLLEXPORT jl_value_t *jl_cglobal_auto(jl_value_t *v);

JL_DLLEXPORT jl_value_t *jl_neg_int(jl_value_t *a);
JL_DLLEXPORT jl_value_t *jl_add_int(jl_value_t *a, jl_value_t *b);
JL_DLLEXPORT jl_value_t *jl_sub_int(jl_value_t *a, jl_value_t *b);
JL_DLLEXPORT jl_value_t *jl_mul_int(jl_value_t *a, jl_value_t *b);
JL_DLLEXPORT jl_value_t *jl_sdiv_int(jl_value_t *a, jl_value_t *b);
JL_DLLEXPORT jl_value_t *jl_udiv_int(jl_value_t *a, jl_value_t *b);
JL_DLLEXPORT jl_value_t *jl_srem_int(jl_value_t *a, jl_value_t *b);
JL_DLLEXPORT jl_value_t *jl_urem_int(jl_value_t *a, jl_value_t *b);

JL_DLLEXPORT jl_value_t *jl_add_ptr(jl_value_t *a, jl_value_t *b);
JL_DLLEXPORT jl_value_t *jl_sub_ptr(jl_value_t *a, jl_value_t *b);

JL_DLLEXPORT jl_value_t *jl_neg_float(jl_value_t *a);
JL_DLLEXPORT jl_value_t *jl_add_float(jl_value_t *a, jl_value_t *b);
JL_DLLEXPORT jl_value_t *jl_sub_float(jl_value_t *a, jl_value_t *b);
JL_DLLEXPORT jl_value_t *jl_mul_float(jl_value_t *a, jl_value_t *b);
JL_DLLEXPORT jl_value_t *jl_div_float(jl_value_t *a, jl_value_t *b);
JL_DLLEXPORT jl_value_t *jl_rem_float(jl_value_t *a, jl_value_t *b);
JL_DLLEXPORT jl_value_t *jl_fma_float(jl_value_t *a, jl_value_t *b, jl_value_t *c);
JL_DLLEXPORT jl_value_t *jl_muladd_float(jl_value_t *a, jl_value_t *b, jl_value_t *c);

JL_DLLEXPORT jl_value_t *jl_eq_int(jl_value_t *a, jl_value_t *b);
JL_DLLEXPORT jl_value_t *jl_ne_int(jl_value_t *a, jl_value_t *b);
JL_DLLEXPORT jl_value_t *jl_slt_int(jl_value_t *a, jl_value_t *b);
JL_DLLEXPORT jl_value_t *jl_ult_int(jl_value_t *a, jl_value_t *b);
JL_DLLEXPORT jl_value_t *jl_sle_int(jl_value_t *a, jl_value_t *b);
JL_DLLEXPORT jl_value_t *jl_ule_int(jl_value_t *a, jl_value_t *b);

JL_DLLEXPORT jl_value_t *jl_eq_float(jl_value_t *a, jl_value_t *b);
JL_DLLEXPORT jl_value_t *jl_ne_float(jl_value_t *a, jl_value_t *b);
JL_DLLEXPORT jl_value_t *jl_lt_float(jl_value_t *a, jl_value_t *b);
JL_DLLEXPORT jl_value_t *jl_le_float(jl_value_t *a, jl_value_t *b);
JL_DLLEXPORT jl_value_t *jl_fpiseq(jl_value_t *a, jl_value_t *b);

JL_DLLEXPORT jl_value_t *jl_not_int(jl_value_t *a);
JL_DLLEXPORT jl_value_t *jl_and_int(jl_value_t *a, jl_value_t *b);
JL_DLLEXPORT jl_value_t *jl_or_int(jl_value_t *a, jl_value_t *b);
JL_DLLEXPORT jl_value_t *jl_xor_int(jl_value_t *a, jl_value_t *b);
JL_DLLEXPORT jl_value_t *jl_shl_int(jl_value_t *a, jl_value_t *b);
JL_DLLEXPORT jl_value_t *jl_lshr_int(jl_value_t *a, jl_value_t *b);
JL_DLLEXPORT jl_value_t *jl_ashr_int(jl_value_t *a, jl_value_t *b);
JL_DLLEXPORT jl_value_t *jl_bswap_int(jl_value_t *a);
JL_DLLEXPORT jl_value_t *jl_ctpop_int(jl_value_t *a);
JL_DLLEXPORT jl_value_t *jl_ctlz_int(jl_value_t *a);
JL_DLLEXPORT jl_value_t *jl_cttz_int(jl_value_t *a);

JL_DLLEXPORT jl_value_t *jl_sext_int(jl_value_t *ty, jl_value_t *a);
JL_DLLEXPORT jl_value_t *jl_zext_int(jl_value_t *ty, jl_value_t *a);
JL_DLLEXPORT jl_value_t *jl_trunc_int(jl_value_t *ty, jl_value_t *a);
JL_DLLEXPORT jl_value_t *jl_sitofp(jl_value_t *ty, jl_value_t *a);
JL_DLLEXPORT jl_value_t *jl_uitofp(jl_value_t *ty, jl_value_t *a);

JL_DLLEXPORT jl_value_t *jl_fptoui(jl_value_t *ty, jl_value_t *a);
JL_DLLEXPORT jl_value_t *jl_fptosi(jl_value_t *ty, jl_value_t *a);
JL_DLLEXPORT jl_value_t *jl_fptrunc(jl_value_t *ty, jl_value_t *a);
JL_DLLEXPORT jl_value_t *jl_fpext(jl_value_t *ty, jl_value_t *a);

JL_DLLEXPORT jl_value_t *jl_checked_sadd_int(jl_value_t *a, jl_value_t *b);
JL_DLLEXPORT jl_value_t *jl_checked_uadd_int(jl_value_t *a, jl_value_t *b);
JL_DLLEXPORT jl_value_t *jl_checked_ssub_int(jl_value_t *a, jl_value_t *b);
JL_DLLEXPORT jl_value_t *jl_checked_usub_int(jl_value_t *a, jl_value_t *b);
JL_DLLEXPORT jl_value_t *jl_checked_smul_int(jl_value_t *a, jl_value_t *b);
JL_DLLEXPORT jl_value_t *jl_checked_umul_int(jl_value_t *a, jl_value_t *b);
JL_DLLEXPORT jl_value_t *jl_checked_sdiv_int(jl_value_t *a, jl_value_t *b);
JL_DLLEXPORT jl_value_t *jl_checked_udiv_int(jl_value_t *a, jl_value_t *b);
JL_DLLEXPORT jl_value_t *jl_checked_srem_int(jl_value_t *a, jl_value_t *b);
JL_DLLEXPORT jl_value_t *jl_checked_urem_int(jl_value_t *a, jl_value_t *b);

JL_DLLEXPORT jl_value_t *jl_ceil_llvm(jl_value_t *a);
JL_DLLEXPORT jl_value_t *jl_floor_llvm(jl_value_t *a);
JL_DLLEXPORT jl_value_t *jl_trunc_llvm(jl_value_t *a);
JL_DLLEXPORT jl_value_t *jl_rint_llvm(jl_value_t *a);
JL_DLLEXPORT jl_value_t *jl_sqrt_llvm(jl_value_t *a);
JL_DLLEXPORT jl_value_t *jl_sqrt_llvm_fast(jl_value_t *a);
JL_DLLEXPORT jl_value_t *jl_abs_float(jl_value_t *a);
JL_DLLEXPORT jl_value_t *jl_copysign_float(jl_value_t *a, jl_value_t *b);
JL_DLLEXPORT jl_value_t *jl_flipsign_int(jl_value_t *a, jl_value_t *b);

JL_DLLEXPORT jl_value_t *jl_arraylen(jl_value_t *a);
JL_DLLEXPORT int jl_stored_inline(jl_value_t *el_type);
JL_DLLEXPORT jl_value_t *(jl_array_data_owner)(jl_array_t *a);
JL_DLLEXPORT int jl_array_isassigned(jl_array_t *a, size_t i);
JL_DLLEXPORT jl_array_t *jl_array_copy(jl_array_t *ary);

JL_DLLEXPORT uintptr_t jl_object_id_(jl_value_t *tv, jl_value_t *v) JL_NOTSAFEPOINT;
JL_DLLEXPORT void jl_set_next_task(jl_task_t *task) JL_NOTSAFEPOINT;

// -- synchronization utilities -- //

extern jl_mutex_t typecache_lock;
extern JL_DLLEXPORT jl_mutex_t jl_codegen_lock;
extern uv_mutex_t safepoint_lock;

#if defined(__APPLE__)
void jl_mach_gc_end(void);
#endif

// -- smallintset.c -- //

typedef uint_t (*smallintset_hash)(size_t val, jl_svec_t *data);
typedef int (*smallintset_eq)(size_t val, const void *key, jl_svec_t *data, uint_t hv);
ssize_t jl_smallintset_lookup(jl_array_t *cache, smallintset_eq eq, const void *key, jl_svec_t *data, uint_t hv);
void jl_smallintset_insert(_Atomic(jl_array_t*) *pcache, jl_value_t *parent, smallintset_hash hash, size_t val, jl_svec_t *data);

// -- typemap.c -- //

void jl_typemap_insert(_Atomic(jl_typemap_t*) *cache, jl_value_t *parent,
        jl_typemap_entry_t *newrec, int8_t offs);
jl_typemap_entry_t *jl_typemap_alloc(
        jl_tupletype_t *type, jl_tupletype_t *simpletype, jl_svec_t *guardsigs,
        jl_value_t *newvalue, size_t min_world, size_t max_world);

struct jl_typemap_assoc {
    // inputs
    jl_value_t *const types;
    size_t const world;
    // outputs
    jl_svec_t *env; // subtype env (initialize to null to perform intersection without an environment)
    size_t min_valid;
    size_t max_valid;
};

jl_typemap_entry_t *jl_typemap_assoc_by_type(
        jl_typemap_t *ml_or_cache JL_PROPAGATES_ROOT,
        struct jl_typemap_assoc *search,
        int8_t offs, uint8_t subtype);

jl_typemap_entry_t *jl_typemap_level_assoc_exact(jl_typemap_level_t *cache, jl_value_t *arg1, jl_value_t **args, size_t n, int8_t offs, size_t world);
jl_typemap_entry_t *jl_typemap_entry_assoc_exact(jl_typemap_entry_t *mn, jl_value_t *arg1, jl_value_t **args, size_t n, size_t world);
STATIC_INLINE jl_typemap_entry_t *jl_typemap_assoc_exact(
    jl_typemap_t *ml_or_cache JL_PROPAGATES_ROOT,
    jl_value_t *arg1, jl_value_t **args, size_t n, int8_t offs, size_t world)
{
    // NOTE: This function is a huge performance hot spot!!
    if (jl_typeof(ml_or_cache) == (jl_value_t *)jl_typemap_entry_type) {
        return jl_typemap_entry_assoc_exact(
            (jl_typemap_entry_t *)ml_or_cache, arg1, args, n, world);
    }
    else if (jl_typeof(ml_or_cache) == (jl_value_t*)jl_typemap_level_type) {
        return jl_typemap_level_assoc_exact(
            (jl_typemap_level_t *)ml_or_cache, arg1, args, n, offs, world);
    }
    return NULL;
}
typedef int (*jl_typemap_visitor_fptr)(jl_typemap_entry_t *l, void *closure);
int jl_typemap_visitor(jl_typemap_t *a, jl_typemap_visitor_fptr fptr, void *closure);

struct typemap_intersection_env;
typedef int (*jl_typemap_intersection_visitor_fptr)(jl_typemap_entry_t *l, struct typemap_intersection_env *closure);
struct typemap_intersection_env {
    // input values
    jl_typemap_intersection_visitor_fptr const fptr; // fptr to call on a match
    jl_value_t *const type; // type to match
    jl_value_t *const va; // the tparam0 for the vararg in type, if applicable (or NULL)
    // output values
    jl_value_t *ti; // intersection type
    jl_svec_t *env; // intersection env (initialize to null to perform intersection without an environment)
    int issubty;    // if `a <: b` is true in `intersect(a,b)`
};
int jl_typemap_intersection_visitor(jl_typemap_t *a, int offs, struct typemap_intersection_env *closure);

// -- simplevector.c -- //

// For codegen only.
JL_DLLEXPORT size_t (jl_svec_len)(jl_svec_t *t) JL_NOTSAFEPOINT;
JL_DLLEXPORT int8_t jl_svec_isassigned(jl_svec_t *t JL_PROPAGATES_ROOT, ssize_t i) JL_NOTSAFEPOINT;
JL_DLLEXPORT jl_value_t *jl_svec_ref(jl_svec_t *t JL_PROPAGATES_ROOT, ssize_t i);


JL_DLLEXPORT unsigned jl_special_vector_alignment(size_t nfields, jl_value_t *field_type);

void register_eh_frames(uint8_t *Addr, size_t Size);
void deregister_eh_frames(uint8_t *Addr, size_t Size);

STATIC_INLINE void *jl_get_frame_addr(void)
{
#ifdef __GNUC__
    return __builtin_frame_address(0);
#else
    void *dummy = NULL;
    // The mask is to suppress the compiler warning about returning
    // address of local variable
    return (void*)((uintptr_t)&dummy & ~(uintptr_t)15);
#endif
}

JL_DLLEXPORT jl_array_t *jl_array_cconvert_cstring(jl_array_t *a);

// Log `msg` to the current logger by calling CoreLogging.logmsg_shim() on the
// julia side. If any of module, group, id, file or line are NULL, these will
// be passed to the julia side as `nothing`.  If `kwargs` is NULL an empty set
// of keyword arguments will be passed.
void jl_log(int level, jl_value_t *module, jl_value_t *group, jl_value_t *id,
            jl_value_t *file, jl_value_t *line, jl_value_t *kwargs,
            jl_value_t *msg);

<<<<<<< HEAD
int isabspath(const char *in) JL_NOTSAFEPOINT;

extern jl_sym_t *call_sym;    extern jl_sym_t *invoke_sym;
extern jl_sym_t *empty_sym;   extern jl_sym_t *top_sym;
extern jl_sym_t *module_sym;  extern jl_sym_t *slot_sym;
extern jl_sym_t *export_sym;  extern jl_sym_t *import_sym;
extern jl_sym_t *toplevel_sym; extern jl_sym_t *quote_sym;
extern jl_sym_t *line_sym;     extern jl_sym_t *incomplete_sym;
extern jl_sym_t *goto_sym;    extern jl_sym_t *goto_ifnot_sym;
extern jl_sym_t *return_sym;
extern jl_sym_t *lambda_sym;  extern jl_sym_t *assign_sym;
extern jl_sym_t *globalref_sym; extern jl_sym_t *do_sym;
extern jl_sym_t *method_sym;  extern jl_sym_t *core_sym;
extern jl_sym_t *enter_sym;   extern jl_sym_t *leave_sym;
extern jl_sym_t *exc_sym;     extern jl_sym_t *error_sym;
extern jl_sym_t *new_sym;     extern jl_sym_t *using_sym;
extern jl_sym_t *splatnew_sym;
extern jl_sym_t *new_opaque_closure_sym;
extern jl_sym_t *opaque_closure_method_sym;
extern jl_sym_t *pop_exception_sym;
extern jl_sym_t *const_sym;   extern jl_sym_t *thunk_sym;
extern jl_sym_t *foreigncall_sym; extern jl_sym_t *as_sym;
extern jl_sym_t *global_sym; extern jl_sym_t *list_sym;
extern jl_sym_t *dot_sym;    extern jl_sym_t *newvar_sym;
extern jl_sym_t *boundscheck_sym; extern jl_sym_t *inbounds_sym;
extern jl_sym_t *aliasscope_sym; extern jl_sym_t *popaliasscope_sym;
extern jl_sym_t *copyast_sym; extern jl_sym_t *cfunction_sym;
extern jl_sym_t *pure_sym; extern jl_sym_t *loopinfo_sym;
extern jl_sym_t *meta_sym; extern jl_sym_t *inert_sym;
extern jl_sym_t *polly_sym; extern jl_sym_t *unused_sym;
extern jl_sym_t *static_parameter_sym; extern jl_sym_t *inline_sym;
extern jl_sym_t *noinline_sym; extern jl_sym_t *generated_sym;
extern jl_sym_t *generated_only_sym; extern jl_sym_t *isdefined_sym;
extern jl_sym_t *propagate_inbounds_sym; extern jl_sym_t *specialize_sym;
extern jl_sym_t *aggressive_constprop_sym;
extern jl_sym_t *nospecialize_sym; extern jl_sym_t *macrocall_sym;
extern jl_sym_t *colon_sym; extern jl_sym_t *hygienicscope_sym;
extern jl_sym_t *throw_undef_if_not_sym; extern jl_sym_t *getfield_undefref_sym;
extern jl_sym_t *gc_preserve_begin_sym; extern jl_sym_t *gc_preserve_end_sym;
extern jl_sym_t *detach_sym; extern jl_sym_t *reattach_sym;
extern jl_sym_t *sync_sym; extern jl_sym_t* syncregion_sym;
extern jl_sym_t *coverageeffect_sym; extern jl_sym_t *escape_sym;
extern jl_sym_t *optlevel_sym; extern jl_sym_t *compile_sym;
extern jl_sym_t *infer_sym;
extern jl_sym_t *atom_sym; extern jl_sym_t *statement_sym; extern jl_sym_t *all_sym;

extern jl_sym_t *atomic_sym;
extern jl_sym_t *not_atomic_sym;
extern jl_sym_t *unordered_sym;
extern jl_sym_t *monotonic_sym; // or relaxed_sym?
extern jl_sym_t *acquire_sym;
extern jl_sym_t *release_sym;
extern jl_sym_t *acquire_release_sym;
extern jl_sym_t *sequentially_consistent_sym; // or strong_sym?
enum jl_memory_order jl_get_atomic_order(jl_sym_t *order, char loading, char storing);
enum jl_memory_order jl_get_atomic_order_checked(jl_sym_t *order, char loading, char storing);
=======
JL_DLLEXPORT int jl_isabspath(const char *in) JL_NOTSAFEPOINT;

extern JL_DLLEXPORT jl_sym_t *jl_call_sym;
extern JL_DLLEXPORT jl_sym_t *jl_invoke_sym;
extern JL_DLLEXPORT jl_sym_t *jl_invoke_modify_sym;
extern JL_DLLEXPORT jl_sym_t *jl_empty_sym;
extern JL_DLLEXPORT jl_sym_t *jl_top_sym;
extern JL_DLLEXPORT jl_sym_t *jl_module_sym;
extern JL_DLLEXPORT jl_sym_t *jl_slot_sym;
extern JL_DLLEXPORT jl_sym_t *jl_export_sym;
extern JL_DLLEXPORT jl_sym_t *jl_import_sym;
extern JL_DLLEXPORT jl_sym_t *jl_toplevel_sym;
extern JL_DLLEXPORT jl_sym_t *jl_quote_sym;
extern JL_DLLEXPORT jl_sym_t *jl_line_sym;
extern JL_DLLEXPORT jl_sym_t *jl_incomplete_sym;
extern JL_DLLEXPORT jl_sym_t *jl_goto_sym;
extern JL_DLLEXPORT jl_sym_t *jl_goto_ifnot_sym;
extern JL_DLLEXPORT jl_sym_t *jl_return_sym;
extern JL_DLLEXPORT jl_sym_t *jl_lineinfo_sym;
extern JL_DLLEXPORT jl_sym_t *jl_lambda_sym;
extern JL_DLLEXPORT jl_sym_t *jl_assign_sym;
extern JL_DLLEXPORT jl_sym_t *jl_globalref_sym;
extern JL_DLLEXPORT jl_sym_t *jl_do_sym;
extern JL_DLLEXPORT jl_sym_t *jl_method_sym;
extern JL_DLLEXPORT jl_sym_t *jl_core_sym;
extern JL_DLLEXPORT jl_sym_t *jl_enter_sym;
extern JL_DLLEXPORT jl_sym_t *jl_leave_sym;
extern JL_DLLEXPORT jl_sym_t *jl_pop_exception_sym;
extern JL_DLLEXPORT jl_sym_t *jl_exc_sym;
extern JL_DLLEXPORT jl_sym_t *jl_error_sym;
extern JL_DLLEXPORT jl_sym_t *jl_new_sym;
extern JL_DLLEXPORT jl_sym_t *jl_using_sym;
extern JL_DLLEXPORT jl_sym_t *jl_splatnew_sym;
extern JL_DLLEXPORT jl_sym_t *jl_block_sym;
extern JL_DLLEXPORT jl_sym_t *jl_new_opaque_closure_sym;
extern JL_DLLEXPORT jl_sym_t *jl_opaque_closure_method_sym;
extern JL_DLLEXPORT jl_sym_t *jl_const_sym;
extern JL_DLLEXPORT jl_sym_t *jl_thunk_sym;
extern JL_DLLEXPORT jl_sym_t *jl_foreigncall_sym;
extern JL_DLLEXPORT jl_sym_t *jl_as_sym;
extern JL_DLLEXPORT jl_sym_t *jl_global_sym;
extern JL_DLLEXPORT jl_sym_t *jl_list_sym;
extern JL_DLLEXPORT jl_sym_t *jl_dot_sym;
extern JL_DLLEXPORT jl_sym_t *jl_newvar_sym;
extern JL_DLLEXPORT jl_sym_t *jl_boundscheck_sym;
extern JL_DLLEXPORT jl_sym_t *jl_inbounds_sym;
extern JL_DLLEXPORT jl_sym_t *jl_copyast_sym;
extern JL_DLLEXPORT jl_sym_t *jl_cfunction_sym;
extern JL_DLLEXPORT jl_sym_t *jl_pure_sym;
extern JL_DLLEXPORT jl_sym_t *jl_loopinfo_sym;
extern JL_DLLEXPORT jl_sym_t *jl_meta_sym;
extern JL_DLLEXPORT jl_sym_t *jl_inert_sym;
extern JL_DLLEXPORT jl_sym_t *jl_polly_sym;
extern JL_DLLEXPORT jl_sym_t *jl_unused_sym;
extern JL_DLLEXPORT jl_sym_t *jl_static_parameter_sym;
extern JL_DLLEXPORT jl_sym_t *jl_inline_sym;
extern JL_DLLEXPORT jl_sym_t *jl_noinline_sym;
extern JL_DLLEXPORT jl_sym_t *jl_generated_sym;
extern JL_DLLEXPORT jl_sym_t *jl_generated_only_sym;
extern JL_DLLEXPORT jl_sym_t *jl_isdefined_sym;
extern JL_DLLEXPORT jl_sym_t *jl_propagate_inbounds_sym;
extern JL_DLLEXPORT jl_sym_t *jl_specialize_sym;
extern JL_DLLEXPORT jl_sym_t *jl_aggressive_constprop_sym;
extern JL_DLLEXPORT jl_sym_t *jl_no_constprop_sym;
extern JL_DLLEXPORT jl_sym_t *jl_nospecialize_sym;
extern JL_DLLEXPORT jl_sym_t *jl_macrocall_sym;
extern JL_DLLEXPORT jl_sym_t *jl_colon_sym;
extern JL_DLLEXPORT jl_sym_t *jl_hygienicscope_sym;
extern JL_DLLEXPORT jl_sym_t *jl_throw_undef_if_not_sym;
extern JL_DLLEXPORT jl_sym_t *jl_getfield_undefref_sym;
extern JL_DLLEXPORT jl_sym_t *jl_gc_preserve_begin_sym;
extern JL_DLLEXPORT jl_sym_t *jl_gc_preserve_end_sym;
extern JL_DLLEXPORT jl_sym_t *jl_coverageeffect_sym;
extern JL_DLLEXPORT jl_sym_t *jl_escape_sym;
extern JL_DLLEXPORT jl_sym_t *jl_aliasscope_sym;
extern JL_DLLEXPORT jl_sym_t *jl_popaliasscope_sym;
extern JL_DLLEXPORT jl_sym_t *jl_optlevel_sym;
extern JL_DLLEXPORT jl_sym_t *jl_thismodule_sym;
extern JL_DLLEXPORT jl_sym_t *jl_atom_sym;
extern JL_DLLEXPORT jl_sym_t *jl_statement_sym;
extern JL_DLLEXPORT jl_sym_t *jl_all_sym;
extern JL_DLLEXPORT jl_sym_t *jl_compile_sym;
extern JL_DLLEXPORT jl_sym_t *jl_infer_sym;
extern JL_DLLEXPORT jl_sym_t *jl_atomic_sym;
extern JL_DLLEXPORT jl_sym_t *jl_not_atomic_sym;
extern JL_DLLEXPORT jl_sym_t *jl_unordered_sym;
extern JL_DLLEXPORT jl_sym_t *jl_monotonic_sym;
extern JL_DLLEXPORT jl_sym_t *jl_acquire_sym;
extern JL_DLLEXPORT jl_sym_t *jl_release_sym;
extern JL_DLLEXPORT jl_sym_t *jl_acquire_release_sym;
extern JL_DLLEXPORT jl_sym_t *jl_sequentially_consistent_sym;

JL_DLLEXPORT enum jl_memory_order jl_get_atomic_order(jl_sym_t *order, char loading, char storing);
JL_DLLEXPORT enum jl_memory_order jl_get_atomic_order_checked(jl_sym_t *order, char loading, char storing);
>>>>>>> a4903fd0

struct _jl_sysimg_fptrs_t;

void jl_register_fptrs(uint64_t sysimage_base, const struct _jl_sysimg_fptrs_t *fptrs,
                       jl_method_instance_t **linfos, size_t n);
void jl_write_coverage_data(const char*);
void jl_write_malloc_log(void);
void jl_write_compiler_output(void);

#if jl_has_builtin(__builtin_unreachable) || defined(_COMPILER_GCC_) || defined(_COMPILER_INTEL_)
#  define jl_unreachable() __builtin_unreachable()
#else
#  define jl_unreachable() ((void)jl_assume(0))
#endif

jl_sym_t *_jl_symbol(const char *str, size_t len) JL_NOTSAFEPOINT;

// Tools for locally disabling spurious compiler warnings
//
// Particular calls which are used elsewhere in the code include:
//
// * JL_GCC_IGNORE_START(-Wclobbered) - gcc misidentifies some variables which
//   are used inside a JL_TRY as being "clobbered" if JL_CATCH is entered. This
//   warning is spurious if the variable is not modified inside the JL_TRY.
//   See https://gcc.gnu.org/bugzilla/show_bug.cgi?id=65041
#ifdef _COMPILER_GCC_
#define JL_DO_PRAGMA(s) _Pragma(#s)
#define JL_GCC_IGNORE_START(warning) \
    JL_DO_PRAGMA(GCC diagnostic push) \
    JL_DO_PRAGMA(GCC diagnostic ignored warning)
#define JL_GCC_IGNORE_STOP \
    JL_DO_PRAGMA(GCC diagnostic pop)
#else
#define JL_GCC_IGNORE_START(w)
#define JL_GCC_IGNORE_STOP
#endif // _COMPILER_GCC_

#ifdef __clang_gcanalyzer__
  // Not a safepoint (so it dosn't free other values), but an artificial use.
  // Usually this is unnecessary because the analyzer can see all real uses,
  // but sometimes real uses are harder for the analyzer to see, or it may
  // give up before it sees it, so this can be helpful to be explicit.
  void JL_GC_ASSERT_LIVE(jl_value_t *v) JL_NOTSAFEPOINT;
#else
  #define JL_GC_ASSERT_LIVE(x) (void)(x)
#endif

float __gnu_h2f_ieee(uint16_t param) JL_NOTSAFEPOINT;
uint16_t __gnu_f2h_ieee(float param) JL_NOTSAFEPOINT;

#ifdef __cplusplus
}
#endif

#ifdef USE_DTRACE
#include "uprobes.h.gen"

// uprobes.h.gen on systems with DTrace, is auto-generated to include
// `JL_PROBE_{PROBE}` and `JL_PROBE_{PROBE}_ENABLED()` macros for every probe
// defined in uprobes.d
//
// If the arguments to `JL_PROBE_{PROBE}` are expensive to compute, the call to
// these functions must be guarded by a JL_PROBE_{PROBE}_ENABLED() check, to
// minimize performance impact when probing is off. As an example:
//
//    if (JL_PROBE_GC_STOP_THE_WORLD_ENABLED())
//        JL_PROBE_GC_STOP_THE_WORLD();

#else
// define a dummy version of the probe functions
#define JL_PROBE_GC_BEGIN(collection) do ; while (0)
#define JL_PROBE_GC_STOP_THE_WORLD() do ; while (0)
#define JL_PROBE_GC_MARK_BEGIN() do ; while (0)
#define JL_PROBE_GC_MARK_END(scanned_bytes, perm_scanned_bytes) do ; while (0)
#define JL_PROBE_GC_SWEEP_BEGIN(full) do ; while (0)
#define JL_PROBE_GC_SWEEP_END() do ; while (0)
#define JL_PROBE_GC_END() do ; while (0)
#define JL_PROBE_GC_FINALIZER() do ; while (0)

#define JL_PROBE_GC_BEGIN_ENABLED() (0)
#define JL_PROBE_GC_STOP_THE_WORLD_ENABLED() (0)
#define JL_PROBE_GC_MARK_BEGIN_ENABLED() (0)
#define JL_PROBE_GC_MARK_END_ENABLED() (0)
#define JL_PROBE_GC_SWEEP_BEGIN_ENABLED() (0)
#define JL_PROBE_GC_SWEEP_END_ENABLED()  (0)
#define JL_PROBE_GC_END_ENABLED() (0)
#define JL_PROBE_GC_FINALIZER_ENABLED() (0)
#endif

#endif<|MERGE_RESOLUTION|>--- conflicted
+++ resolved
@@ -216,14 +216,9 @@
 
 extern JL_DLLEXPORT size_t jl_page_size;
 extern jl_function_t *jl_typeinf_func;
-<<<<<<< HEAD
-extern size_t jl_typeinf_world;
-extern jl_function_t *jl_lower_tapir_func;
-extern jl_typemap_entry_t *call_cache[N_CALL_CACHE] JL_GLOBALLY_ROOTED;
-=======
 extern JL_DLLEXPORT size_t jl_typeinf_world;
+extern JL_DLLEXPORT jl_function_t *jl_lower_tapir_func;
 extern _Atomic(jl_typemap_entry_t*) call_cache[N_CALL_CACHE] JL_GLOBALLY_ROOTED;
->>>>>>> a4903fd0
 extern jl_array_t *jl_all_methods JL_GLOBALLY_ROOTED;
 
 JL_DLLEXPORT extern int jl_lineno;
@@ -1359,64 +1354,6 @@
             jl_value_t *file, jl_value_t *line, jl_value_t *kwargs,
             jl_value_t *msg);
 
-<<<<<<< HEAD
-int isabspath(const char *in) JL_NOTSAFEPOINT;
-
-extern jl_sym_t *call_sym;    extern jl_sym_t *invoke_sym;
-extern jl_sym_t *empty_sym;   extern jl_sym_t *top_sym;
-extern jl_sym_t *module_sym;  extern jl_sym_t *slot_sym;
-extern jl_sym_t *export_sym;  extern jl_sym_t *import_sym;
-extern jl_sym_t *toplevel_sym; extern jl_sym_t *quote_sym;
-extern jl_sym_t *line_sym;     extern jl_sym_t *incomplete_sym;
-extern jl_sym_t *goto_sym;    extern jl_sym_t *goto_ifnot_sym;
-extern jl_sym_t *return_sym;
-extern jl_sym_t *lambda_sym;  extern jl_sym_t *assign_sym;
-extern jl_sym_t *globalref_sym; extern jl_sym_t *do_sym;
-extern jl_sym_t *method_sym;  extern jl_sym_t *core_sym;
-extern jl_sym_t *enter_sym;   extern jl_sym_t *leave_sym;
-extern jl_sym_t *exc_sym;     extern jl_sym_t *error_sym;
-extern jl_sym_t *new_sym;     extern jl_sym_t *using_sym;
-extern jl_sym_t *splatnew_sym;
-extern jl_sym_t *new_opaque_closure_sym;
-extern jl_sym_t *opaque_closure_method_sym;
-extern jl_sym_t *pop_exception_sym;
-extern jl_sym_t *const_sym;   extern jl_sym_t *thunk_sym;
-extern jl_sym_t *foreigncall_sym; extern jl_sym_t *as_sym;
-extern jl_sym_t *global_sym; extern jl_sym_t *list_sym;
-extern jl_sym_t *dot_sym;    extern jl_sym_t *newvar_sym;
-extern jl_sym_t *boundscheck_sym; extern jl_sym_t *inbounds_sym;
-extern jl_sym_t *aliasscope_sym; extern jl_sym_t *popaliasscope_sym;
-extern jl_sym_t *copyast_sym; extern jl_sym_t *cfunction_sym;
-extern jl_sym_t *pure_sym; extern jl_sym_t *loopinfo_sym;
-extern jl_sym_t *meta_sym; extern jl_sym_t *inert_sym;
-extern jl_sym_t *polly_sym; extern jl_sym_t *unused_sym;
-extern jl_sym_t *static_parameter_sym; extern jl_sym_t *inline_sym;
-extern jl_sym_t *noinline_sym; extern jl_sym_t *generated_sym;
-extern jl_sym_t *generated_only_sym; extern jl_sym_t *isdefined_sym;
-extern jl_sym_t *propagate_inbounds_sym; extern jl_sym_t *specialize_sym;
-extern jl_sym_t *aggressive_constprop_sym;
-extern jl_sym_t *nospecialize_sym; extern jl_sym_t *macrocall_sym;
-extern jl_sym_t *colon_sym; extern jl_sym_t *hygienicscope_sym;
-extern jl_sym_t *throw_undef_if_not_sym; extern jl_sym_t *getfield_undefref_sym;
-extern jl_sym_t *gc_preserve_begin_sym; extern jl_sym_t *gc_preserve_end_sym;
-extern jl_sym_t *detach_sym; extern jl_sym_t *reattach_sym;
-extern jl_sym_t *sync_sym; extern jl_sym_t* syncregion_sym;
-extern jl_sym_t *coverageeffect_sym; extern jl_sym_t *escape_sym;
-extern jl_sym_t *optlevel_sym; extern jl_sym_t *compile_sym;
-extern jl_sym_t *infer_sym;
-extern jl_sym_t *atom_sym; extern jl_sym_t *statement_sym; extern jl_sym_t *all_sym;
-
-extern jl_sym_t *atomic_sym;
-extern jl_sym_t *not_atomic_sym;
-extern jl_sym_t *unordered_sym;
-extern jl_sym_t *monotonic_sym; // or relaxed_sym?
-extern jl_sym_t *acquire_sym;
-extern jl_sym_t *release_sym;
-extern jl_sym_t *acquire_release_sym;
-extern jl_sym_t *sequentially_consistent_sym; // or strong_sym?
-enum jl_memory_order jl_get_atomic_order(jl_sym_t *order, char loading, char storing);
-enum jl_memory_order jl_get_atomic_order_checked(jl_sym_t *order, char loading, char storing);
-=======
 JL_DLLEXPORT int jl_isabspath(const char *in) JL_NOTSAFEPOINT;
 
 extern JL_DLLEXPORT jl_sym_t *jl_call_sym;
@@ -1489,6 +1426,10 @@
 extern JL_DLLEXPORT jl_sym_t *jl_getfield_undefref_sym;
 extern JL_DLLEXPORT jl_sym_t *jl_gc_preserve_begin_sym;
 extern JL_DLLEXPORT jl_sym_t *jl_gc_preserve_end_sym;
+extern JL_DLLEXPORT jl_sym_t *jl_detach_sym;
+extern JL_DLLEXPORT jl_sym_t *jl_reattach_sym;
+extern JL_DLLEXPORT jl_sym_t *jl_sync_sym;
+extern JL_DLLEXPORT jl_sym_t* jl_syncregion_sym;
 extern JL_DLLEXPORT jl_sym_t *jl_coverageeffect_sym;
 extern JL_DLLEXPORT jl_sym_t *jl_escape_sym;
 extern JL_DLLEXPORT jl_sym_t *jl_aliasscope_sym;
@@ -1511,7 +1452,6 @@
 
 JL_DLLEXPORT enum jl_memory_order jl_get_atomic_order(jl_sym_t *order, char loading, char storing);
 JL_DLLEXPORT enum jl_memory_order jl_get_atomic_order_checked(jl_sym_t *order, char loading, char storing);
->>>>>>> a4903fd0
 
 struct _jl_sysimg_fptrs_t;
 
