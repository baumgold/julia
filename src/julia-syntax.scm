--- conflicted
+++ resolved
@@ -887,15 +887,9 @@
          (global ,name) (const ,name)
          ,@(map (lambda (v) `(local ,v)) params)
          ,@(map (lambda (n v) (make-assignment n (bounds-to-TypeVar v))) params bounds)
-<<<<<<< HEAD
-         (composite_type ,name (call (core svec) ,@params)
-                         (call (core svec) ,@(map quotify field-names))
-                         ,super (call (core svec) ,@field-types) ,mut ,min-initialized)))
-=======
          (struct_type ,name (call (core svec) ,@params)
-                      (call (core svec) ,@(map (lambda (x) `',x) field-names))
+                      (call (core svec) ,@(map quotify field-names))
                       ,super (call (core svec) ,@field-types) ,mut ,min-initialized)))
->>>>>>> d126c66a
        ;; "inner" constructors
        (scope-block
         (block
@@ -1890,7 +1884,6 @@
               (extract (cdr params) (cons p newparams) whereparams)))))
   (extract (cddr e) '() '()))
 
-<<<<<<< HEAD
 (define (named-tuple-expr names values)
   `(call (top namedtuple)
          (curly (core NamedTuple) (tuple ,@names))
@@ -1959,7 +1952,7 @@
                              `(call (top merge) (call (top NamedTuple)) ,(cadr el))))))
                 (else
                  (error (string "invalid named tuple element \"" (deparse el) "\""))))))))
-=======
+
 (define (expand-forms e)
   (if (or (atom? e) (memq (car e) '(quote inert top core globalref outerref line module toplevel ssavalue null meta)))
       e
@@ -1968,7 +1961,6 @@
             (ex e)
             (cons (car e)
                   (map expand-forms (cdr e)))))))
->>>>>>> d126c66a
 
 ;; table mapping expression head to a function expanding that form
 (define expand-table
@@ -2885,36 +2877,21 @@
         (() () 0 ())
         (body (global ,name) (const ,name)
               ,@(map (lambda (p n) `(= ,p (call (core TypeVar) ',n (core Any)))) P names)
-<<<<<<< HEAD
-              (composite_type ,name (call (core svec) ,@P)
-                              (call (core svec) ,@(map quotify fields))
-                              ,super
-                              (call (core svec) ,@types) false ,(length fields))
-=======
               (struct_type ,name (call (core svec) ,@P)
-                           (call (core svec) ,@(map (lambda (v) `',v) fields))
+                           (call (core svec) ,@(map quotify fields))
                            ,super
                            (call (core svec) ,@types) false ,(length fields))
->>>>>>> d126c66a
               (return (null))))))))
 
 (define (type-for-closure name fields super)
   `((thunk (lambda ()
             (() () 0 ())
             (body (global ,name) (const ,name)
-<<<<<<< HEAD
-                  (composite_type ,name (call (core svec))
-                                  (call (core svec) ,@(map quotify fields))
-                                  ,super
-                                  (call (core svec) ,@(map (lambda (v) '(core Any)) fields))
-                                  false ,(length fields))
-=======
                   (struct_type ,name (call (core svec))
-                               (call (core svec) ,@(map (lambda (v) `',v) fields))
+                               (call (core svec) ,@(map quotify fields))
                                ,super
                                (call (core svec) ,@(map (lambda (v) '(core Any)) fields))
                                false ,(length fields))
->>>>>>> d126c66a
                   (return (null)))))))
 
 
@@ -2927,35 +2904,20 @@
 ;        `((global ,name)
 ;          (const ,name)
 ;          ,@(map (lambda (p n) `(= ,p (call (core TypeVar) ',n (core Any)))) P names)
-<<<<<<< HEAD
-;          (composite_type ,name (call (core svec) ,@P)
-;                          (call (core svec) ,@(map quotify fields))
-;                          ,super
-;                          (call (core svec) ,@types) false ,(length fields)))))
-=======
 ;          (struct_type ,name (call (core svec) ,@P)
-;                       (call (core svec) ,@(map (lambda (v) `',v) fields))
+;                       (call (core svec) ,@(map quotify fields))
 ;                       ,super
 ;                       (call (core svec) ,@types) false ,(length fields)))))
->>>>>>> d126c66a
 
 ;; ... and without parameters
 ;(define (type-for-closure name fields super)
 ;  `((global ,name)
 ;    (const ,name)
-<<<<<<< HEAD
-;    (composite_type ,name (call (core svec))
-;                    (call (core svec) ,@(map quotify fields))
-;                    ,super
-;                    (call (core svec) ,@(map (lambda (v) 'Any) fields))
-;                    false ,(length fields))))
-=======
 ;    (struct_type ,name (call (core svec))
-;                 (call (core svec) ,@(map (lambda (v) `',v) fields))
+;                 (call (core svec) ,@(map quotify fields))
 ;                 ,super
 ;                 (call (core svec) ,@(map (lambda (v) 'Any) fields))
 ;                 false ,(length fields))))
->>>>>>> d126c66a
 
 
 (define (vinfo:not-capt vi)
